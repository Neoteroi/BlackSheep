name: Main

on:
  workflow_dispatch:
    inputs:
      publish_artifacts:
        description: 'Publish artifacts (Y|N)'
        required: true
        default: 'N'
  release:
    types: [published]
  push:
    branches:
      - main
      - ci
    paths-ignore:
      - README.md
  pull_request:
    branches:
      - "*"
    paths-ignore:
      - README.md
      - CHANGELOG.md

env:
  PROJECT_NAME: blacksheep

jobs:
  windows-validation:
    strategy:
      fail-fast: false
      matrix:
        python-version: [3.8, 3.9, "3.10", "3.11", "3.12"]
    runs-on: windows-latest
    if: github.event_name == 'pull_request' || github.event_name == 'push'

    steps:
      - uses: actions/checkout@v1
        with:
          fetch-depth: 9
          submodules: false

      - name: Use Python ${{ matrix.python-version }}
        uses: actions/setup-python@v4
        with:
          python-version: ${{ matrix.python-version }}

      - name: Install dependencies
        run: |
          pip install cython==3.0.2
          pip install -r requirements.txt
          pip install flake8

      - name: Compile Cython extensions
        run: |
          cython blacksheep/url.pyx
          cython blacksheep/exceptions.pyx
          cython blacksheep/headers.pyx
          cython blacksheep/cookies.pyx
          cython blacksheep/contents.pyx
          cython blacksheep/messages.pyx
          cython blacksheep/scribe.pyx
          cython blacksheep/baseapp.pyx
          python setup.py build_ext --inplace

      - name: Run tests
        run: |
          pytest --doctest-modules --junitxml=junit/pytest-results-${{ matrix.os }}-${{ matrix.python-version }}.xml --cov=$PROJECT_NAME --cov-report=xml

      - name: Run linters
        run: |
          flake8 blacksheep
          flake8 tests

  build:
    strategy:
      fail-fast: false
      matrix:
        os: [ubuntu-latest]
        python-version: [3.8, 3.9, "3.10", "3.11", "3.12"]
    runs-on: ${{ matrix.os }}

    steps:
      - uses: actions/checkout@v1
        with:
          fetch-depth: 9
          submodules: false

      - name: Use Python ${{ matrix.python-version }}
        uses: actions/setup-python@v4
        with:
          python-version: ${{ matrix.python-version }}

      - name: Install dependencies
        run: |
          pip install -r requirements.txt
<<<<<<< HEAD
          pip install black==23.12.1 isort flake8
=======
          pip install black==24.2.0 isort==5.13.2 flake8==7.0.0
>>>>>>> 026897ff

      - name: Compile Cython extensions
        run: |
          make compile

      - name: Run tests
        run: |
          pytest --doctest-modules --junitxml=junit/pytest-results-${{ matrix.os }}-${{ matrix.python-version }}.xml --cov=$PROJECT_NAME --cov-report=xml

      - name: Run tests with Pydantic v2
        run: |
          echo "[*] The previous tests used Pydantic v1, now running with v2"
          pip install -U pydantic==2.4.2
          pytest

      - name: Run linters
        run: |
          echo "Running linters - if build fails here, please be patient! Feel free to ask for assistance."

          flake8 blacksheep
          flake8 tests
          flake8 itests
          isort --check-only blacksheep 2>&1
          isort --check-only tests 2>&1
          isort --check-only itests 2>&1
          black --check blacksheep 2>&1
          black --check tests 2>&1
          black --check itests 2>&1

      - name: Test Hypercorn
        run: |
          PYVER=`python -V 2>&1`

          if [ "${PYVER:0:-2}" == "Python 3.10" ]; then
            echo "Skipping Hypercorn tests, since it fails with Python 3.10.0 on Ubuntu (2021/10/24)"
          else
            APP_DEFAULT_ROUTER=false ASGI_SERVER=hypercorn pytest itests/test_server.py
          fi

      - name: Upload pytest test results
        uses: actions/upload-artifact@v4
        with:
          name: pytest-results-${{ matrix.os }}-${{ matrix.python-version }}
          path: junit/pytest-results-${{ matrix.os }}-${{ matrix.python-version }}.xml
        if: always()

      - name: Codecov
        run: |
          bash <(curl -s https://codecov.io/bash)

      - name: Install distribution dependencies
        run: pip install --upgrade twine setuptools wheel
        if: matrix.os == 'ubuntu-latest' && matrix.python-version == 3.11

      - name: Create distribution package
        run: python setup.py sdist
        if: matrix.os == 'ubuntu-latest' && matrix.python-version == 3.11

      - name: Upload distribution package
        uses: actions/upload-artifact@v4
        with:
          name: dist-ubuntu-no-wheels
          path: dist
        if: matrix.os == 'ubuntu-latest' && matrix.python-version == 3.11

  build-wheels:
    needs: build
    if: github.event_name == 'release' || github.event_name == 'workflow_dispatch'
    runs-on: ${{ matrix.os }}
    strategy:
      fail-fast: false
      matrix:
        python-version: [3.8, 3.9, "3.10", "3.11", "3.12"]
        os: [ubuntu-latest, macos-latest, windows-latest]

    steps:
      - uses: actions/checkout@v1
        with:
          fetch-depth: 9

      - name: Set up Python ${{ matrix.python-version }}
        uses: actions/setup-python@v4
        with:
          python-version: ${{ matrix.python-version }}

      - name: Install build dependencies
        run: |
          pip install cython==3.0.2
          pip install --upgrade build

      - name: Compile Cython extensions
        run: |
          make clean

          cython blacksheep/url.pyx
          cython blacksheep/exceptions.pyx
          cython blacksheep/headers.pyx
          cython blacksheep/cookies.pyx
          cython blacksheep/contents.pyx
          cython blacksheep/messages.pyx
          cython blacksheep/scribe.pyx
          cython blacksheep/baseapp.pyx

      - name: Build wheels (linux)
        if: startsWith(matrix.os, 'ubuntu')
        uses: docker://quay.io/pypa/manylinux2014_x86_64
        env:
          PYTHON_VERSION: ${{ matrix.python-version }}
        with:
          entrypoint: /github/workspace/.github/workflows/build-manylinux-wheels.sh

      - name: Build wheels (non-linux)
        if: "!startsWith(matrix.os, 'ubuntu')"
        run: |
          python -m build

      - uses: actions/upload-artifact@v4
        with:
          name: dist-${{ matrix.os }}-${{ matrix.python-version }}
          path: dist

  publish:
    runs-on: ubuntu-latest
    needs: [build, build-wheels]
    if: github.event_name == 'release' || (github.event_name == 'workflow_dispatch' && github.event.inputs.publish_artifacts == 'Y')
    steps:
      - name: Download a distribution artifact
        uses: actions/download-artifact@v4
        with:
          pattern: dist-*
          merge-multiple: true
          path: dist

      - name: Use Python 3.11
        uses: actions/setup-python@v1
        with:
          python-version: '3.11'

      - name: Install dependencies
        run: |
          pip install twine
      - name: Publish distribution 📦 to Test PyPI
        run: |
          twine upload -r testpypi dist/*
        env:
          TWINE_USERNAME: __token__
          TWINE_PASSWORD: ${{ secrets.test_pypi_password }}

      - name: Publish distribution 📦 to PyPI
        run: |
          twine upload -r pypi dist/*
        env:
          TWINE_USERNAME: __token__
          TWINE_PASSWORD: ${{ secrets.pypi_password }}<|MERGE_RESOLUTION|>--- conflicted
+++ resolved
@@ -94,11 +94,7 @@
       - name: Install dependencies
         run: |
           pip install -r requirements.txt
-<<<<<<< HEAD
-          pip install black==23.12.1 isort flake8
-=======
           pip install black==24.2.0 isort==5.13.2 flake8==7.0.0
->>>>>>> 026897ff
 
       - name: Compile Cython extensions
         run: |
